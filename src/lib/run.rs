--- conflicted
+++ resolved
@@ -293,12 +293,8 @@
         fastq_header::FastqHeader,
         matcher::{MatcherKind, UNDETERMINED_NAME},
         metrics::{BarcodeCount, RunMetrics, SampleMetricsProcessed},
-<<<<<<< HEAD
-        sample_metadata::SampleMetadata,
+        sample_metadata::{self, SampleMetadata},
         sample_sheet::SampleSheet,
-=======
-        sample_metadata::{self, SampleMetadata, SampleMetadataError},
->>>>>>> 69ed1b7e
         utils::{
             filename,
             test_commons::{
@@ -539,16 +535,10 @@
         run(sample_sheet.opts).unwrap();
 
         // Check outputs
-<<<<<<< HEAD
-        for name in sample_sheet.samples.iter().map(|s| &s.sample_id) {
-            for output_type_to_write in &output_types_to_write {
-                let fastq_id = segment_kind_to_fastq_id(output_type_to_write);
-                let fastq = output.join(format!("{}_{}1.fastq.gz", name, fastq_id));
-=======
-        for sample in &samples {
+
+        for sample in sample_sheet.samples.iter().map(|s| &s.sample_id) {
             for kind in &output_types_to_write {
                 let fastq = output.join(filename(&sample, &kind, 1));
->>>>>>> 69ed1b7e
                 let records = slurp_fastq(&fastq);
                 let (names, barcodes) = names_and_barcodes(&records);
 
@@ -760,19 +750,10 @@
         write_reads_to_file(std::iter::once(fq.clone()), &input);
         let delim = DelimFile::default();
         let metadata = dir.path().join("sample_metadata.csv");
-<<<<<<< HEAD
-        delim
-            .write_csv(
-                &metadata,
-                SampleMetadata::new(String::from("foo"), b"TCGT".as_slice().into(), 0, 2),
-            )
-            .unwrap();
-=======
         let sample =
-            SampleMetadata::new(String::from("foo"), b"TCGT".as_slice().into(), 0).unwrap();
+            SampleMetadata::new(String::from("foo"), b"TCGT".as_slice().into(), 0, 2).unwrap();
         let sample_result: Result<SampleMetadata, SampleMetadataError> = Ok(sample.clone());
         delim.write_csv(&metadata, sample_result).unwrap();
->>>>>>> 69ed1b7e
 
         let opts = Opts {
             fastqs: vec![input],
@@ -905,16 +886,9 @@
         let sample_sheet = SampleSheet::from_path(opts).unwrap();
         run(sample_sheet.opts).unwrap();
 
-<<<<<<< HEAD
         for (i, sample) in sample_sheet.samples.iter().enumerate() {
-            let sample_id = sample.sample_id.clone();
-            let r1_fastq = output.join(format!("{}_R1.fastq.gz", &sample_id));
-            let r2_fastq = output.join(format!("{}_R2.fastq.gz", &sample_id));
-=======
-        for (i, sample) in samples.iter().enumerate() {
             let r1_fastq = output.join(filename(sample, &SegmentType::Template, 1));
             let r2_fastq = output.join(filename(sample, &SegmentType::Template, 2));
->>>>>>> 69ed1b7e
             let r1_records = slurp_fastq(&r1_fastq);
             let r2_records = slurp_fastq(&r2_fastq);
 
