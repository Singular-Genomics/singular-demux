//! Create a lookup table that contains all valid matches that are possible given the expected
//! barcodes, the maximum hamming distance allowed from an observed barcode to the expected, and
//! the minimum hamming distance allowed from an observed barcode to any other expected barcode.

use std::cell::RefCell;

use ahash::{AHashMap, AHashSet};
use anyhow::anyhow;
use cached::SizedCache;
use clap::{ArgEnum, PossibleValue};
use itertools::Itertools;

use crate::sample_metadata::SampleMetadata;

/// The bases that are allowed in the [`SampleMetadata::barcode`].
const ALLOWED_BASES: &[u8] = &[b'A', b'C', b'T', b'G', b'N'];

/// The name given to the "undetermined" sample
pub const UNDETERMINED_NAME: &str = "Undetermined";

thread_local! (
    /// The barcode cache used by the `CachedHammingDistanceMatcher`.
    static CACHE: RefCell<SizedCache<Vec<u8>, MatchResult>> =
    RefCell::new(SizedCache::with_size(100_000))
);

#[derive(Debug, Hash, PartialEq, Eq, Clone)]
pub enum MatchResult {
    Match { sample_index: usize, hamming_dist: usize, barcode: Vec<u8> },
    NoMatch { barcode: Vec<u8> },
}

impl MatchResult {
    pub fn barcode(&self) -> &Vec<u8> {
        match self {
            MatchResult::Match { barcode, .. } | MatchResult::NoMatch { barcode } => barcode,
        }
    }

    pub fn is_match(&self) -> bool {
        matches!(self, Self::Match { .. })
    }

    pub fn is_no_match(&self) -> bool {
        !self.is_match()
    }
}

#[derive(ArgEnum, Debug, Clone, Copy, PartialEq, Eq)]
pub enum MatcherKind {
    CachedHammingDistance,
    PreCompute,
}

impl MatcherKind {
    pub fn possible_values<'a>() -> impl Iterator<Item = PossibleValue<'a>> {
        MatcherKind::value_variants().iter().filter_map(ArgEnum::to_possible_value)
    }
}

impl std::str::FromStr for MatcherKind {
    type Err = anyhow::Error;

    fn from_str(s: &str) -> Result<Self, Self::Err> {
        for variant in Self::value_variants() {
            if variant.to_possible_value().unwrap().matches(s, false) {
                return Ok(*variant);
            }
        }
        Err(anyhow!("Invalid variant: {}", s))
    }
}

/// The base trait for all matching algorithms.
pub trait Matcher {
    fn find(&self, barcode: Vec<u8>) -> MatchResult;
}

// Matches based on hamming distance with a cache
pub struct CachedHammingDistanceMatcher<'a> {
    pub samples: &'a [SampleMetadata],
    pub max_mismatches: usize,
    pub min_delta: usize,
    pub free_ns: usize,
}

impl<'a> CachedHammingDistanceMatcher<'a> {
    pub fn new(
        samples: &'a [SampleMetadata],
        max_mismatches: usize,
        min_delta: usize,
        free_ns: usize,
    ) -> Self {
        Self { samples, max_mismatches, min_delta, free_ns }
    }
}

impl<'a> Matcher for CachedHammingDistanceMatcher<'a> {
    fn find(&self, barcode: Vec<u8>) -> MatchResult {
        find_independently_cached(
            barcode,
            self.samples,
            self.max_mismatches,
            self.min_delta,
            self.free_ns,
            &hamming_distance,
        )
    }
}

/// Helper struct to track the hamming distance from the expected sample barcode to the permuted observed barcode.
#[derive(Debug, Hash, PartialEq, Eq, Copy, Clone)]
pub struct PrecomputedMatch {
    /// The index of the sample the permuted barcode best matches
    sample: usize,
    /// The hamming distance from the permuted to expected barcode
    hamming_dist: usize,
}

// Precompute allowable matches
pub struct PreComputeMatcher<'a> {
    pub samples: &'a [SampleMetadata],
    pub max_mismatches: usize,
    pub min_delta: usize,
    pub samples_lookup: AHashMap<Vec<u8>, PrecomputedMatch>,
    pub free_ns: usize,
}

impl<'a> Matcher for PreComputeMatcher<'a> {
    fn find(&self, barcode: Vec<u8>) -> MatchResult {
        return match self.samples_lookup.get(&barcode) {
            Some(sample) => MatchResult::Match {
                sample_index: sample.sample,
                hamming_dist: sample.hamming_dist,
                barcode,
            },
            None => MatchResult::NoMatch { barcode },
        };
    }
}

impl<'a> PreComputeMatcher<'a> {
    pub fn new(
        samples: &'a [SampleMetadata],
        max_mismatches: usize,
        min_delta: usize,
        free_ns: usize,
    ) -> Self {
        let samples_lookup = Self::build_map(samples, max_mismatches, min_delta);
        Self { samples, max_mismatches, min_delta, samples_lookup, free_ns }
    }

    /// Build a map of all observable barcodes that are possible given the `max_mismatches` and `min_delta` for the expected
    /// set of barcodes in the [`SampleMetadata`].
    pub fn build_map(
        samples: &[SampleMetadata],
        max_mismatches: usize,
        min_delta: usize,
    ) -> AHashMap<Vec<u8>, PrecomputedMatch> {
        let mut map = AHashMap::new();

        // Fill in all observable barcodes that could generate a match
        for sample in samples.iter() {
            for (read, hamming_dist) in Self::all_permutations(&sample.barcode, 0, max_mismatches) {
                let matches = map.entry(read).or_insert_with(AHashSet::new);
                matches.insert(PrecomputedMatch { sample: sample.ordinal, hamming_dist });
            }
        }

        // Then add higher mismatch "matches" that could disallow a match
        for sample in samples.iter() {
            for (read, hamming_dist) in Self::all_permutations(
                &sample.barcode,
                max_mismatches + 1,
                max_mismatches + min_delta - 1,
            ) {
                if let Some(matches) = map.get_mut(&read) {
                    matches.insert(PrecomputedMatch { sample: sample.ordinal, hamming_dist });
                }
            }
        }

        // Then remove from the map entries that are not ok
        let mut result = AHashMap::new();
        for (observed_barcode, matches) in map {
            if let Some(sample) = Self::pick_matching_sample_barcode(&matches, min_delta) {
                result.insert(observed_barcode, sample);
            }
        }
        result
    }

    /// Generate all permutations of a string between min and max mismatches inclusive
    fn all_permutations(
        barcode: &[u8],
        min_mismatches: usize,
        max_mismatches: usize,
    ) -> impl Iterator<Item = (Vec<u8>, usize)> {
        let free_ns = 0;
        // xs.iter().combinations(n) returns [] if n > xs.len();
        let max_mismatches = max_mismatches.min(barcode.len());
        (0..barcode.len())
            .combinations(max_mismatches) // generate positions to insert mismatches
            .flat_map(move |locations| {
                let mut this_barcode = barcode.iter().map(|c| vec![*c]).collect::<Vec<Vec<u8>>>();
                for location in locations {
                    this_barcode[location] = ALLOWED_BASES.to_vec();
                }
                this_barcode.into_iter().multi_cartesian_product().filter_map(move |bc| {
                    let dist = hamming_distance(barcode, &bc, 1);
                    if dist >= min_mismatches {
                        Some((bc, dist))
                    } else {
                        None
                    }
                })
            })
            .sorted()
            .dedup()
            .flat_map(move |(permuted_bc, _orig_dist)| {
                // permute free Ns
                (0..permuted_bc.len()).combinations(free_ns).flat_map(move |locations| {
                    let mut this_barcode =
                        permuted_bc.iter().map(|c| vec![*c]).collect::<Vec<Vec<u8>>>();
                    for location in locations {
                        this_barcode[location] = vec![b'N'];
                    }
                    this_barcode.into_iter().multi_cartesian_product().map(move |bc| {
                        let dist = hamming_distance(barcode, &bc, free_ns);
                        // an N could fill a permuted spot so the dists won't line up
                        (bc, dist)
                    })
                })
            })
            .sorted()
            .dedup()
    }

    /// Is this match ok, and if so which sample barcode matches best.
    fn pick_matching_sample_barcode(
        matches: &AHashSet<PrecomputedMatch>,
        min_delta: usize,
    ) -> Option<PrecomputedMatch> {
        let best_by_distance = matches.iter().map(|m| m.hamming_dist).min();
        if let Some(best_by_distance) = best_by_distance {
            let best_hits =
                matches.iter().filter(|m| m.hamming_dist == best_by_distance).collect::<Vec<_>>();
            if best_hits.len() == 1 {
                let best = best_hits[0];
                if matches
                    .iter()
                    .filter(|m| should_reject_delta(m.hamming_dist - best.hamming_dist, min_delta))
                    .count()
                    == 1
                {
                    return Some(*best);
                }
            }
        }
        None
    }
}

#[inline]
<<<<<<< HEAD
pub fn should_reject_delta(delta: usize, min_delta: usize) -> bool {
=======
fn should_reject_delta(delta: usize, min_delta: usize) -> bool {
>>>>>>> b67be064
    // Delta is the difference best distance and next best distance.
    // Accept delta > min_delta and reject delta <=  min_delta
    delta <= min_delta
}

/// Finds the best barcode barcode-by-barcode
fn find_independently(
    barcode: Vec<u8>,
    samples: &[SampleMetadata],
    max_mismatches: usize,
    min_delta: usize,
    free_ns: usize,
    distance: impl Fn(&[u8], &[u8], usize) -> usize,
) -> MatchResult {
    let mut best_sample: usize = samples.len();
    let mut best_dist: usize = usize::MAX;
    let mut next_best_dist: usize = usize::MAX;
    for (i, sample) in samples.iter().enumerate() {
        let sample_barcode = &sample.barcode;
        let dist = distance(&barcode, sample_barcode, free_ns);
        if dist < best_dist {
            best_sample = i;
            next_best_dist = best_dist;
            best_dist = dist;
        } else if dist < next_best_dist {
            next_best_dist = dist;
        }
    }
    if best_sample == samples.len()
        || best_dist > max_mismatches
        || should_reject_delta(next_best_dist - best_dist, min_delta)
    {
        MatchResult::NoMatch { barcode }
    } else {
        MatchResult::Match { sample_index: best_sample, hamming_dist: best_dist, barcode }
    }
}

type DistanceFunction = dyn Fn(&[u8], &[u8], usize) -> usize;

fn find_independently_cached(
    barcode: Vec<u8>,
    samples: &[SampleMetadata],
    max_mismatches: usize,
    min_delta: usize,
    free_ns: usize,
    distance: &DistanceFunction,
) -> MatchResult {
    CACHE.with(|cache| {
        // check the cache
        let c = &mut *cache.borrow_mut();
        let res: Option<&MatchResult> = cached::Cached::cache_get(c, &barcode);
        if let Some(res) = res {
            return res.clone();
        }

        let result =
            find_independently(barcode, samples, max_mismatches, min_delta, free_ns, distance);
        cached::Cached::cache_set(c, result.barcode().clone(), result.clone());
        result
    })
}

/// Hamming distance on slice of bytes.
///
/// Skips length check and will stop comparing after alpha is exhausted.
/// N's are not treated specially given this is a private method and is only expected to compare
/// "validated" barcodes that contain the [`ALLOWED_BASES`].
fn hamming_distance(alpha: &[u8], beta: &[u8], free_ns: usize) -> usize {
    let mut ns_seen = 0;
    let mut dist = 0;
    for (a, b) in alpha.iter().zip(beta.iter()) {
        if (*a == b'N' || *b == b'N') && ns_seen < free_ns {
            // Ignore the first `free_ns`
            ns_seen += 1;
        } else if a != b || *a == b'N' || *b == b'N' {
            // N-N counts as mismatch
            dist += 1;
        }
    }
    dist
}

#[cfg(test)]
mod test {
    use ahash::AHashMap;
    use bstr::{BString, B};

    use super::{hamming_distance, PreComputeMatcher, PrecomputedMatch};
    use crate::sample_metadata::SampleMetadata;

    pub(super) fn create_sample(barcode: BString) -> SampleMetadata {
        SampleMetadata::new(String::from("Sample"), barcode, 0, 2).unwrap()
    }

    #[ignore]
    #[test]
    #[allow(clippy::from_iter_instead_of_collect, clippy::similar_names)]
    fn test_permutations_large() {
        let samples = vec![
            create_sample(BString::from("AAAAAAAAAAAATTTTTTTTTTTT")),
            create_sample(BString::from("TTTTTTTTTTTTAAAAAAAAAAAA")),
            create_sample(BString::from("TTTTTTTTTTTTTTTTTTTTTTTT")),
            create_sample(BString::from("GGGGGGGGGGGGAAAAAAAAAAAA")),
            create_sample(BString::from("CCCCCCCCCCCCAAAAAAAAAAAA")),
            create_sample(BString::from("AAAAAAAAAAAAGGGGGGGGGGGG")),
            create_sample(BString::from("AAAAAAAAAAAACCCCCCCCCCCC")),
            create_sample(BString::from("GGGGGGGGGGGGCCCCCCCCCCCC")),
            // create_sample(BString::from("CCCCCCCCCCCCGGGGGGGGGGGG")),
            // create_sample(BString::from("GGGGGGGGGGGGTTTTTTTTTTTT")),
            // create_sample(BString::from("CCCCCCCCCCCCTTTTTTTTTTTT")),
            // create_sample(BString::from("TTTTTTTTTTTTGGGGGGGGGGGG")),
            // create_sample(BString::from("TTTTTTTTTTTTCCCCCCCCCCCC")),
            // create_sample(BString::from("ACTGACTGACTGTTTTTTTTTTTT")),
            // create_sample(BString::from("TTTTTTTTTTTTACTGACTGACTG")),
            // create_sample(BString::from("ACTGACTGACTGAAAAGGGGCCCC")),
        ];

        let max_mismatches = 3;
        let min_delta = 2;
        let found = PreComputeMatcher::build_map(&samples, max_mismatches, min_delta);
        eprintln!("{} possible barcodes", found.len());

        // let expected = AHashMap::from_iter(IntoIter::new([
        //     (B("AAG").to_vec(), &sample1),
        //     (B("AGA").to_vec(), &sample1),
        //     (B("GAA").to_vec(), &sample1),
        //     (B("AAC").to_vec(), &sample1),
        //     (B("ACA").to_vec(), &sample1),
        //     (B("CAA").to_vec(), &sample1),
        //     (B("AAA").to_vec(), &sample1),
        //     (B("TTG").to_vec(), &sample2),
        //     (B("TGT").to_vec(), &sample2),
        //     (B("GTT").to_vec(), &sample2),
        //     (B("TTC").to_vec(), &sample2),
        //     (B("TCT").to_vec(), &sample2),
        //     (B("CTT").to_vec(), &sample2),
        //     (B("TTT").to_vec(), &sample2),
        // ]));

        // assert_eq!(expected, found);
    }

    #[test]
    #[allow(clippy::from_iter_instead_of_collect, clippy::similar_names)]
    fn test_permutations_small() {
        let mut sample1 = create_sample(BString::from("AAA"));
        sample1.ordinal = 0;
        let mut sample2 = create_sample(BString::from("TTT"));
        sample2.ordinal = 1;

        let samples = vec![sample1.clone(), sample2.clone()];
        let max_mismatches = 1;
        let min_delta = 2;

        let expected = AHashMap::from_iter(IntoIterator::into_iter([
            (B("AAG").to_vec(), PrecomputedMatch { sample: 0, hamming_dist: 1 }),
            (B("AGA").to_vec(), PrecomputedMatch { sample: 0, hamming_dist: 1 }),
            (B("GAA").to_vec(), PrecomputedMatch { sample: 0, hamming_dist: 1 }),
            (B("AAC").to_vec(), PrecomputedMatch { sample: 0, hamming_dist: 1 }),
            (B("ACA").to_vec(), PrecomputedMatch { sample: 0, hamming_dist: 1 }),
            (B("CAA").to_vec(), PrecomputedMatch { sample: 0, hamming_dist: 1 }),
            (B("AAN").to_vec(), PrecomputedMatch { sample: 0, hamming_dist: 1 }),
            (B("ANA").to_vec(), PrecomputedMatch { sample: 0, hamming_dist: 1 }),
            (B("NAA").to_vec(), PrecomputedMatch { sample: 0, hamming_dist: 1 }),
            (B("AAA").to_vec(), PrecomputedMatch { sample: 0, hamming_dist: 0 }),
            (B("TTG").to_vec(), PrecomputedMatch { sample: 1, hamming_dist: 1 }),
            (B("TGT").to_vec(), PrecomputedMatch { sample: 1, hamming_dist: 1 }),
            (B("GTT").to_vec(), PrecomputedMatch { sample: 1, hamming_dist: 1 }),
            (B("TTC").to_vec(), PrecomputedMatch { sample: 1, hamming_dist: 1 }),
            (B("TCT").to_vec(), PrecomputedMatch { sample: 1, hamming_dist: 1 }),
            (B("CTT").to_vec(), PrecomputedMatch { sample: 1, hamming_dist: 1 }),
            (B("TTN").to_vec(), PrecomputedMatch { sample: 1, hamming_dist: 1 }),
            (B("TNT").to_vec(), PrecomputedMatch { sample: 1, hamming_dist: 1 }),
            (B("NTT").to_vec(), PrecomputedMatch { sample: 1, hamming_dist: 1 }),
            (B("TTT").to_vec(), PrecomputedMatch { sample: 1, hamming_dist: 0 }),
        ]));

        let found = PreComputeMatcher::build_map(&samples, max_mismatches, min_delta);
        assert_eq!(expected, found);

        // Check degenerate case (possible in tests) where permutations work with max_matches > barcode len
        let l = PreComputeMatcher::build_map(&samples, 3, 0);
        let r = PreComputeMatcher::build_map(&samples, 10, 0);
        assert_eq!(l, r);
    }

    #[test]
    fn test_hamming_dist_no_mismatches() {
        let dist = hamming_distance(b"GATTACA", b"GATTACA", 0);
        assert_eq!(dist, 0);
    }

    #[test]
    fn test_hamming_dist_two_mismatches() {
        let dist = hamming_distance(b"GATTACA", b"GACCACA", 0);
        assert_eq!(dist, 2);
    }

    #[test]
    fn test_hamming_dist_no_calls() {
        let dist = hamming_distance(b"GATTACA", b"GANNACA", 0);
        assert_eq!(dist, 2);
    }

    #[test]
    fn test_hamming_dist_all_mismatches() {
        let dist = hamming_distance(b"GATTACA", b"CTAATGT", 0);
        assert_eq!(dist, 7);
    }

    #[test]
    fn test_hamming_dist_free_ns() {
        let dist = hamming_distance(b"GATTACN", b"GATTACN", 0);
        assert_eq!(dist, 1);

        let dist = hamming_distance(b"GATTACA", b"GATTACN", 0);
        assert_eq!(dist, 1);

        let dist = hamming_distance(b"GATTACN", b"GATTACA", 0);
        assert_eq!(dist, 1);

        let dist = hamming_distance(b"GATTACN", b"GATTACN", 1);
        assert_eq!(dist, 0);

        let dist = hamming_distance(b"GATTACA", b"GATTACN", 1);
        assert_eq!(dist, 0);

        let dist = hamming_distance(b"GATTACN", b"GATTACA", 1);
        assert_eq!(dist, 0);
    }
}

#[cfg(test)]
mod test_matches {
    use crate::sample_metadata::SampleMetadata;

    use super::test::create_sample;
    use super::{
        find_independently, hamming_distance, should_reject_delta, MatchResult, Matcher,
        PreComputeMatcher,
    };

    pub(super) fn create_samples(barcodes: &[&str]) -> Vec<SampleMetadata> {
        // need unique ordinals for appropriate test output from PreComputeMatcher::build_map
        barcodes
            .into_iter()
            .enumerate()
            .map(|(i, b)| {
                let mut s = create_sample(bstr::BString::from(b.clone()));
                s.ordinal = i;
                s
            })
            .collect()
    }

    // Helper fun to make find_independent call more concise
    pub(super) fn find_ind(
        barcode: Vec<u8>,
        samples: &[SampleMetadata],
        max_mismatches: usize,
        min_delta: usize,
    ) -> MatchResult {
        find_independently(barcode, samples, max_mismatches, min_delta, 0, hamming_distance)
    }

    // A really pedantic test because prior impls had a bug.
    #[test]
    fn test_reject_delta() {
        // e.g.) min_delta == 0 is the most permissive setting.
        // When min_delta == 0:
        //  if delta <= 0, reject
        //  if delta > 0 (i.e. >= 1), accept
        assert!(should_reject_delta(0, 0)); // reject
        assert!(!should_reject_delta(1, 0)); // accept
        assert!(!should_reject_delta(2, 0));

        // min_delta == 3
        assert!(should_reject_delta(1, 3)); // reject
        assert!(should_reject_delta(3, 3)); // reject
        assert!(!should_reject_delta(4, 3)); // accept
    }

    #[test]
    fn test_find_ind_match() {
        // Small example
        let sample_b1 = "AAAA";
        let sample_b2 = "AACC";
        let samples = create_samples(&[sample_b1, sample_b2]);

        // Observed barcode with best and next distance 0 and 2; delta is 2;
        let observed_barcode = b"AAAA".to_vec();
        assert_eq!(hamming_distance(&observed_barcode, sample_b1.as_bytes(), 0), 0);
        assert_eq!(hamming_distance(&observed_barcode, sample_b2.as_bytes(), 0), 2);

        // Find matches
        let max_mismatches = 2;
        let min_delta = 1;
        let ind_result = find_ind(observed_barcode.clone(), &samples, max_mismatches, min_delta);
        assert!(ind_result.is_match());
    }

    #[test]
    fn test_precompute_match() {
        // Small example
        let sample_b1 = "AAAA";
        let sample_b2 = "AACC";
        let samples = create_samples(&[sample_b1, sample_b2]);

        // Observed barcode with best and next distance 0 and 2; delta is 2;
        let observed_barcode = b"AAAA".to_vec();
        // Find matches
        let max_mismatches = 2;
        let min_delta = 1;
        let matcher = PreComputeMatcher::new(&samples, max_mismatches, min_delta, 0);
        let pc_result = matcher.find(observed_barcode.clone());
        assert!(pc_result.is_match());
    }

    #[test]
    fn test_find_ind_no_match() {
        let sample_b1 = "AAAA";
        let sample_b2 = "AACC";
        let samples: Vec<SampleMetadata> = create_samples(&[sample_b1, sample_b2]);

        let observed_barcode = b"AAAG".to_vec();
        // best and next bast hamming distance; delta is 1.
        assert_eq!(hamming_distance(&observed_barcode, sample_b1.as_bytes(), 0), 1);
        assert_eq!(hamming_distance(&observed_barcode, sample_b2.as_bytes(), 0), 2);

        let max_mismatches = 2;
        let min_delta = 1;
        let ind_result = find_ind(observed_barcode.clone(), &samples, max_mismatches, min_delta);
        assert!(ind_result.is_no_match());

        let matcher = PreComputeMatcher::new(&samples, max_mismatches, min_delta, 0);
        let pc_result = matcher.find(observed_barcode.clone());
        assert!(pc_result.is_no_match());

        assert_eq!(ind_result, pc_result);
    }

    #[test]
    fn test_precompute_no_match() {
        let sample_b1 = "AAAA";
        let sample_b2 = "AACC";
        let samples = create_samples(&[sample_b1, sample_b2]);

        let observed_barcode = b"AAAG".to_vec();

        let max_mismatches = 2;
        let min_delta = 1;
        let matcher = PreComputeMatcher::new(&samples, max_mismatches, min_delta, 0);
        let pc_result = matcher.find(observed_barcode.clone());
        assert!(pc_result.is_no_match());
    }
}

#[cfg(test)]
mod test_readme_examples {
    use crate::sample_metadata::SampleMetadata;

    use super::test_matches::{create_samples, find_ind};
    use super::{hamming_distance, Matcher, PreComputeMatcher};

    struct SimpleTest {
        should_match: bool,
        max_mismatches: usize,
        min_delta: usize,
        b1_dist: usize,
        b2_dist: usize,
    }

    impl SimpleTest {
        fn run(self) {
            assert!(self.b2_dist >= self.b1_dist);

            // generate some barcodes
            let sample_b1 = "A".repeat(self.b2_dist);
            let sample_b2 = "T".repeat(self.b2_dist);

            let samples: Vec<SampleMetadata> = create_samples(&[&sample_b1, &sample_b2]);

            let mut observed_barcode = vec![b'G'; self.b1_dist];
            observed_barcode.append(&mut vec![b'A'; sample_b1.len() - self.b1_dist]);

            let ind_result =
                find_ind(observed_barcode.clone(), &samples, self.max_mismatches, self.min_delta);
            let matcher = PreComputeMatcher::new(&samples, self.max_mismatches, self.min_delta, 0);
            let pc_result = matcher.find(observed_barcode.clone());

            // check that the generated observed barcode has given distances.
            assert_eq!(hamming_distance(&observed_barcode, sample_b1.as_bytes(), 0), self.b1_dist);
            assert_eq!(hamming_distance(&observed_barcode, sample_b2.as_bytes(), 0), self.b2_dist);

            dbg!(sample_b1);
            dbg!(sample_b2);
            dbg!(String::from_utf8(observed_barcode).unwrap());

            if self.should_match {
                assert!(ind_result.is_match(), "independent matcher failed to find match");
                assert!(
                    pc_result.is_match(),
                    "independent matcher found match but precompute matcher failed to find match"
                );
            } else {
                assert!(ind_result.is_no_match(), "independent matcher failed to reject match");
                assert!(
                pc_result.is_no_match(),
                "independent matcher rejected match but precompute matcher failed to reject match"
            );
            }
        }
    }

    fn test_readme_ex(should_match: bool, best_dist: usize, next_dist: usize) {
        SimpleTest {
            should_match,
            max_mismatches: 3,
            min_delta: 1,
            b1_dist: best_dist,
            b2_dist: next_dist,
        }
        .run();
    }

    #[test]
    fn ex1() {
        test_readme_ex(false, 2, 3)
    }

    #[test]
    fn ex2() {
        test_readme_ex(true, 1, 3)
    }

    #[test]
    fn ex3() {
        test_readme_ex(true, 0, 2)
    }

    #[test]
    fn ex4() {
        test_readme_ex(false, 0, 1)
    }

    #[test]
    fn ex5() {
        test_readme_ex(true, 3, 6)
    }

    #[test]
    fn ex6() {
        test_readme_ex(false, 4, 6)
    }

    #[test]
    fn ex7() {
        test_readme_ex(false, 2, 2)
    }
}<|MERGE_RESOLUTION|>--- conflicted
+++ resolved
@@ -262,11 +262,8 @@
 }
 
 #[inline]
-<<<<<<< HEAD
+
 pub fn should_reject_delta(delta: usize, min_delta: usize) -> bool {
-=======
-fn should_reject_delta(delta: usize, min_delta: usize) -> bool {
->>>>>>> b67be064
     // Delta is the difference best distance and next best distance.
     // Accept delta > min_delta and reject delta <=  min_delta
     delta <= min_delta
